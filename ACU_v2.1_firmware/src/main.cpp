/**
 * @file main.cpp
 * @brief Main firmware file for the Actuation Control Unit (ACU) V2.1.
 *
 * This file implements the main logic, state machine, and peripheral handling for the ACU,
 * which manages the actuation and safety logic for an autonomous vehicle.
 * The ACU interfaces with pressure sensors, solenoids, CAN bus, and various status indicators.
 *
 * Key features:
 * - Implements a robust state machine for ACU operation, including initialization, mission selection,
 *   initial safety checks, ready, driving, emergency, and finished states.
 * - Handles CAN communication for receiving commands and sending status updates.
 * - Reads and processes pressure sensor data with averaging and conversion to engineering units.
 * - Manages ignition and emergency logic with debounce and safety checks.
 * - Controls visual indicators (LEDs) for system and mission status.
 * - Provides detailed documentation for each function and state.
 *
 * @note Key global variables used throughout this file include:
 *   - current_state, previous_state: ACU state machine tracking.
 *   - as_state: Autonomous system state.
 *   - initial_sequence_state: State for initial safety sequence.
 *   - current_mission, jetson_mission: Mission selection tracking.
 *   - EBS_TANK_PRESSURE_A_values, EBS_TANK_PRESSURE_B_values: Pressure sensor readings.
 *   - TANK_PRESSURE_FRONT, TANK_PRESSURE_REAR: Calculated tank pressures.
 *   - HYDRAULIC_PRESSURE_FRONT, HYDRAULIC_PRESSURE_REAR: Hydraulic pressures.
 *   - ignition_flag, ignition_vcu, ignition_enable: Ignition logic.
 *   - asms_flag: Autonomous system master switch state.
 *   - emergency_flag, res_emergency, res_active: Emergency logic.
 *   - wdt_togle_enable, wdt_togle_counter, wdt_relay_timout: Watchdog timer logic.
 *   - pressure_check_delay: Timing for pressure checks.
 *   - emergency_timestamp: Timing for emergency state.
 *   - ASSI_YELLOW_time, ASSI_BLUE_time: Timing for LED indicators.
 *   - last_button_time_ms: Debounce for mission selection button.
 *   - last_ign_state, debounced_ign_state: Debounce for ignition input.
 *
 * @author (Bruno Vicente - LART)
 * @date (2025)
 */
#include <Arduino.h>
#include "definitions.h"
#include "FlexCAN_T4_.h"
#include "IntervalTimer.h"
#include "autonomous_temporary.h"

#define print_state 1

#define PRESSURE_READINGS 8 // Number of pressure readings to average

/* -------------------- STATE MACHINE DEFINITIONS -------------------- */

/**
 * @enum ACU_STATE_t
 * @brief Represents the various operational states of the ACU (Actuation Control Unit).
 *
 * This enumeration defines the possible states in which the ACU can exist during its lifecycle.
 * Each state corresponds to a specific phase or condition of the system.
 *
 * @var STATE_INIT
 *      The initial state after power-up or reset, where system initialization occurs.
 * @var STATE_MISSION_SELECT
 *      State where the mission or operational mode is selected.
 * @var STATE_INITIAL_SEQUENCE
 *      State for executing the initial sequence before becoming ready.
 * @var STATE_READY
 *      System is ready and awaiting further commands or actions.
 * @var STATE_DRIVING
 *      The ACU is actively controlling the vehicle or system in its driving mode.
 * @var STATE_EBS_ERROR
 *      An error has occurred in the Emergency Braking System (EBS).
 * @var STATE_EMERGENCY
 *      The system has entered an emergency state, requiring immediate attention.
 * @var STATE_FINISHED
 *      The mission or operation has completed, and the system is in a finished state.
 */
typedef enum
{
  STATE_INIT,
  STATE_MISSION_SELECT,
  STATE_INITIAL_SEQUENCE,
  STATE_WAITING_READY,
  STATE_READY,
  STATE_DRIVING,
  STATE_EBS_ERROR,
  STATE_EMERGENCY,
  STATE_FINISHED
} ACU_STATE_t;

// State names for debug output
const char *state_names[] = {
    "STATE_INIT",
    "STATE_Mission_Select",
    "STATE_INITIAL_SEQUENCE",
    "STATE_READY",
    "STATE_DRIVING",
    "STATE_EBS_ERROR",
    "STATE_EMERGENCY",
    "STATE_FINISHED"};

/**
 * @enum AS_STATE_t
 * @brief Represents the different states of the Autonomous System (AS).
 * This enumeration defines the various operational states of the AS,
 * which can be used to manage the system's behavior during autonomous operations.
 * @var AS_STATE_OFF
 * ASSI OFF
 * @var AS_STATE_READY
 *    ASSI yellow
 *  @var AS_STATE_DRIVING
 *   ASSI Blinking yellow
 * @var AS_STATE_EMERGENCY
 *  ASSI blinking Blue
 * @var AS_STATE_FINISHED
 * ASSI Blue
 */
typedef enum
{
  AS_STATE_OFF,       // 0
  AS_STATE_READY,     // 1
  AS_STATE_DRIVING,   // 2
  AS_STATE_EMERGENCY, // 3
  AS_STATE_FINISHED   // 4
} AS_STATE_t;

typedef enum
{
  MANUAL,       // 0
  ACCELERATION, // 1
  SKIDPAD,      // 2
  AUTOCROSS,    // 3
  TRACKDRIVE,   // 4
  EBS_TEST,     // 5
  INSPECTION    // 6
} current_mission_t;

typedef enum
{
  WDT_TOOGLE_CHECK,
  WDT_STP_TOOGLE_CHECK,
  PNEUMATIC_CHECK,
  PRESSURE_CHECK1,
  IGNITON,
  PRESSURE_CHECK_FRONT,
  PRESSURE_CHECK_REAR,
  PRESSURE_CHECK2,
  ERROR
} INITIAL_SEQUENCE_STATE_t;

// State machine variables
volatile ACU_STATE_t current_state = STATE_INIT;  // Current state of the ACU
volatile ACU_STATE_t previous_state = STATE_INIT; // Previous state of the ACU

volatile AS_STATE_t as_state = AS_STATE_OFF; // Autonomous system state

// INITIAL_SEQUENCE_STATE_t initial_sequence_state = WDT_TOOGLE_CHECK;
// INITIAL_SEQUENCE_STATE_t initial_sequence_state = PNEUMATIC_CHECK;
INITIAL_SEQUENCE_STATE_t initial_sequence_state = WDT_TOOGLE_CHECK;
current_mission_t current_mission = MANUAL; // Current mission state
current_mission_t jetson_mission = MANUAL;  // Mission state from Jetson

IntervalTimer PRESSURE_TIMER;

IntervalTimer CAN_TIMER;

IntervalTimer HANDBOOK_MESSAGE_TIMER;

FlexCAN_T4<CAN2, RX_SIZE_1024, TX_SIZE_1024> CAN;

// VARIABLES
unsigned long HeartBit = 0;

/**
 * @brief Array storing recent pressure readings from EBS Tank A.
 *
 * This array holds the last PRESSURE_READINGS number of float values,
 * representing the sampled pressure values from the EBS (Emergency Braking System) Tank A.
 * Updated in Pressure_readings(), used in median_pressures() for filtering/averaging.
 *
 * @see EBS_TANK_PRESSURE_B_values
 * @see PRESSURE_READINGS
 */
float EBS_TANK_PRESSURE_A_values[PRESSURE_READINGS];

/**
 * @brief Array storing recent pressure readings from EBS Tank B.
 *
 * This array holds the last PRESSURE_READINGS number of float values,
 * representing the sampled pressure values from the EBS (Emergency Braking System) Tank B.
 * Updated in Pressure_readings(), used in median_pressures() for filtering/averaging.
 *
 * @see EBS_TANK_PRESSURE_A_values
 * @see PRESSURE_READINGS
 */
float EBS_TANK_PRESSURE_B_values[PRESSURE_READINGS];

/**
 * @brief Pressure value for front tank (in bar).
 *
 * Calculated in median_pressures() from EBS_TANK_PRESSURE_B_values.
 * Used in initial_sequence(), HandleState(), send_can_msg(), and for state transitions.
 */
float TANK_PRESSURE_FRONT = 0;

/**
 * @brief Pressure value for rear tank (in bar).
 *
 * Calculated in median_pressures() from EBS_TANK_PRESSURE_A_values.
 * Used in initial_sequence(), HandleState(), send_can_msg(), and for state transitions.
 */
float TANK_PRESSURE_REAR = 0;

/**
 * @brief Hydraulic pressure value for front brakes (in bar).
 *
 * Updated in canISR() from CAN message AUTONOMOUS_TEMPORARY_VCU_HV_FRAME_ID.
 * Used in initial_sequence() for pressure checks.
 */
float HYDRAULIC_PRESSURE_FRONT = 0;

/**
 * @brief Hydraulic pressure value for rear brakes (in bar).
 *
 * Updated in canISR() from CAN message AUTONOMOUS_TEMPORARY_VCU_HV_FRAME_ID.
 * Used in initial_sequence() for pressure checks.
 */
float HYDRAULIC_PRESSURE_REAR = 0;

/**
 * @brief Pointer for pressure readings buffer.
 *
 * Used in Pressure_readings() to cycle through EBS_TANK_PRESSURE_A_values and EBS_TANK_PRESSURE_B_values.
 */
uint8_t adc_pointer = 0;

/**
 * @brief Flag to indicate if median pressure update is needed.
 *
 * Set in Pressure_readings(), checked in loop() to call median_pressures().
 */
volatile bool update_median_flag = false;

/**
 * @brief Flag to indicate ignition signal.
 *
 * Updated in check_ignition(), used in send_can_msg(), HandleState(), and initial_sequence().
 */
uint8_t ignition_flag = 0;

/**
 * @brief Ignition signal state from VCU.
 *
 * Updated in canISR() from CAN message AUTONOMOUS_TEMPORARY_VCU_HV_FRAME_ID.
 * Used in initial_sequence().
 */
uint8_t ignition_vcu = 0;

/**
 * @brief Current ASMS (Autonomous System Master Switch) signal state.
 *
 * Updated in loop() from digitalRead(ASMS), used in send_can_msg().
 */
uint8_t asms_flag = 0;

/**
 * @brief Flag to indicate emergency state.
 *
 * Set in HandleState() and UpdateState(), used in send_can_msg().
 */
uint8_t emergency_flag = 0;

/**
 * @brief Emergency response from AS (Autonomous System).
 *
 * Updated in canISR() from CAN message AUTONOMOUS_TEMPORARY_RES_FRAME_ID.
 * Used in HandleState() and UpdateState().
 */
volatile uint8_t res_emergency = 0;

/**
 * @brief Flag to enable WDT (Watchdog Timer) toggle.
 *
 * Used in loop() and initial_sequence() to control WDT toggling.
 */
volatile bool wdt_togle_enable = true;

/**
 * @brief Counter for WDT toggle timing.
 *
 * Used in loop() and initial_sequence() to measure elapsed time for WDT toggling.
 */
unsigned long wdt_togle_counter = 0;

/**
 * @brief Timeout for WDT relay check.
 *
 * Used in initial_sequence() for timing WDT relay state.
 */
unsigned long wdt_relay_timout = 0;

/**
 * @brief Delay for pressure check timing.
 *
 * Used in initial_sequence() to measure elapsed time for pressure checks.
 */
unsigned long pressure_check_delay = 0;

/**
 * @brief Flag to enable ignition logic.
 *
 * Set in initial_sequence(), used in check_ignition().
 */
uint8_t ignition_enable = 0;

/**
 * @brief Flag to indicate if response from AS is active.
 *
 * Updated in canISR(), used in HandleState() and mission selection logic.
 */
volatile bool res_active = false;

/**
 * @brief Timestamp for entering emergency state.
 *
 * Set in UpdateState() when entering STATE_EMERGENCY, used in HandleState() for timeout.
 */
unsigned long emergency_timestamp = 0;

/**
 * @brief Timestamp for ASSI yellow LED blinking.
 *
 * Used in ASSI() for timing yellow LED blinking in AS_STATE_DRIVING.
 */
unsigned long ASSI_YELLOW_time = 0;

/**
 * @brief Timestamp for ASSI blue LED blinking.
 *
 * Used in ASSI() for timing blue LED blinking in AS_STATE_EMERGENCY.
 */
unsigned long ASSI_BLUE_time = 0;

/**
 * @brief Last button press time in milliseconds.
 *
 * Used in HandleState() for mission selection button debounce.
 */
unsigned long last_button_time_ms = 0;

/**
 * @brief Last raw state read from the ignition pin.
 *
 * Used in check_ignition() for debounce logic.
 */
static uint8_t last_ign_state = LOW;

/**
 * @brief Last debounced state of the ignition pin.
 *
 * Used in check_ignition() for debounce logic.
 */
static uint8_t debounced_ign_state = LOW;

int speed = 0;

/**
 * @brief Handbook variables that are sent to can bus -> DV driving dynamics 1
 * @showrefs FSG Handbook 2025  page 20
 * @param speed_actual Current speed of the vehicle 0.5 scale
 * @param speed_target Target speed of the vehicle 0.5 scale
 * @param steering_angle_actual Current steering angle of the vehicle 0.5 scale
 * @param steering_angle_target Target steering angle of the vehicle 0.5 scale
 * @param brake_hydr_actual Current hydraulic brake pressure 0.5 scale
 * @param brake_hydr_target Target hydraulic brake pressure 0.5 scale
 * @param motor_moment_actual Current motor moment 0.5 scale
 * @param motor_moment_target Target motor moment 0.5 scale
 * @note 0,5 scale
 * @note ID 0x500
 */

uint8_t Speed_actual = 0;
uint8_t Speed_target = 0;
int8_t Steering_angle_actual = 0;
int8_t Steering_angle_target = 0;
uint8_t Brake_hydr_actual = 0;
uint8_t Brake_hydr_target = 0;
uint8_t Motor_moment_actual = 0;
uint8_t Motor_moment_target = 0;

float wheel_speed_fl = 0;
float wheel_speed_fr = 0;
float wheel_speed_rl = 0;
float wheel_speed_rr = 0;


/**
 * @brief Handbook variables that are sent to can bus -> DV system status
 * @showrefs FSG Handbook 2025  page 20
 * @param as_status Autonomous system status (3 bits) -> @see AS_STATE_t
 * @param EBS_status Emergency Braking System status (2 bits)
 * @param AMI_status Autonomous Mission Indicator status (3 bits) -> @see current_mission
 * @param Steering_state Current steering state (1 bit) -> true if steering is engaged
 * @param ASB_redundancy Autonomous System Backup status (2 bits)
 * @param Lap_counter Current lap counter value (4 bits)
 * @param cones_count_actual Current count of cones detected 8 bits)
 * @param cones_count Total count of cones detected (16 bits)
 *
 * @note ID 0x501
 */

uint8_t as_status = 1;
uint8_t EBS_status = 0;
uint8_t AMI_status = 0;
bool Steering_state = false;
uint8_t ASB_redundancy = 0;
uint8_t Lap_counter = 0;
uint8_t cones_count_actual = 0;
uint16_t cones_count = 0;

uint8_t Brake_pressure_front = 0;
int8_t Brake_pressure_rear = 0;

int16_t dynamics_steering_angle = 0;
int16_t rpm_vcu = 0;


<<<<<<< HEAD

unsigned long RES_timeout = 0;
unsigned long JETSON_timeout = 0; // Last time a CAN message was received
unsigned long VCU_timeout = 0; // Last time a CAN message was received
unsigned long MAXON_timeout = 0; // Last time a CAN message was received


=======
>>>>>>> 1d1f2554

void UpdateState(void);
void HandleState(void);
void print_state_transition(ACU_STATE_t from, ACU_STATE_t to);

// Function prototypes
void canISR(const CAN_message_t &msg);
void led_heartbit();
void peripheral_init();
void Pressure_readings();
void send_can_msg();
void median_pressures();
void initial_sequence();
void check_ignition();
void ASSI();
void led_heartbit();
void Mission_Indicator();
void continuous_monitoring();

void send_handbook_variables();

void setup()
{
  peripheral_init(); // Initialize peripherals and pins
  // delay(3000);
}

void loop()
{

  UpdateState();

  /* Handle actions specific to the current state */
  HandleState();

  led_heartbit();

  Mission_Indicator();

  if (update_median_flag)
  {
    median_pressures();         // Read pressure values
    update_median_flag = false; // Reset flag after reading
  }
  asms_flag = digitalRead(ASMS); // Read ASMS state
  ASSI();                        // Update ASSI state

  if (wdt_togle_enable)
  {
    if (millis() - wdt_togle_counter >= 10)
    {                                       // Check if 10 ms has passed
      digitalWrite(WDT, !digitalRead(WDT)); // Toggle WDT pin
      wdt_togle_counter = millis();         // Reset counter
    }
  }
  check_ignition(); // Check ignition state
}

/* -------------------- STATE MACHINE FUNCTIONS -------------------- */
/**
 * @brief Print state transition for debugging
 * @param from Previous state
 * @param to New state
 */
void print_state_transition(ACU_STATE_t from, ACU_STATE_t to)
{
  Serial2.println("\n\rState transition: " + String(state_names[from]) + " -> " + String(state_names[to]));
}

/**
 * @brief Update the state of the ACU based on inputs and conditions
 */
void UpdateState(void)
{

  // State transitions
  switch (current_state)
  {
  case STATE_INIT:
    as_state = AS_STATE_OFF; // Autonomous system state
    jetson_mission = MANUAL;
    break;

  case STATE_MISSION_SELECT:
    as_state = AS_STATE_OFF; // Autonomous system state
    break;

  case STATE_INITIAL_SEQUENCE:
    break;

  case STATE_EBS_ERROR:
    as_state = AS_STATE_EMERGENCY; // Autonomous system state
    break;

  case STATE_READY:
    as_state = AS_STATE_READY; // Autonomous system state
    break;
  case STATE_WAITING_READY:

  break;
  case STATE_DRIVING:
    as_state = AS_STATE_DRIVING; // Autonomous system state
    break;

  case STATE_EMERGENCY:
    emergency_flag = 1; // Set emergency flag
    as_state = AS_STATE_EMERGENCY;
    digitalWrite(SOLENOID_REAR, LOW); // Activate rear solenoid
    digitalWrite(SOLENOID_FRONT, LOW);
    break;

  case STATE_FINISHED:
    as_state = AS_STATE_FINISHED; // Autonomous system state
    // Handle finished state if needed
    break;
  }

  // Execute entry actions when state has changed
  if (current_state != previous_state)
  {
#ifdef print_state
    print_state_transition(previous_state, current_state);
#endif
    // State entry actions
    switch (current_state)
    {
    case STATE_INIT:
      as_state = AS_STATE_OFF; // Autonomous system state
      wdt_togle_enable = true; // Enable WDT toggle
      break;

    case STATE_MISSION_SELECT:
      as_state = AS_STATE_OFF; // Autonomous system state
      wdt_togle_enable = true; // Enable WDT toggle
      break;

    case STATE_INITIAL_SEQUENCE:
      // initial_sequence_state = WDT_TOOGLE_CHECK;
      //  reset all inital sequence variables
      break;

    case STATE_EBS_ERROR:
      as_state = AS_STATE_EMERGENCY;    // Autonomous system state
      digitalWrite(SOLENOID_REAR, LOW); // Activate rear solenoid
      digitalWrite(SOLENOID_FRONT, LOW);
      break;

    case STATE_WAITING_READY:
    break;

    case STATE_READY:
      as_state = AS_STATE_READY;
      digitalWrite(SOLENOID_REAR, LOW);  // Activate rear solenoid
      digitalWrite(SOLENOID_FRONT, LOW); // Activate front solenoid
      break;

    case STATE_DRIVING:
      as_state = AS_STATE_DRIVING;
      digitalWrite(SOLENOID_REAR, HIGH);  // Deactivate rear solenoid
      digitalWrite(SOLENOID_FRONT, HIGH); // Deactivate front solenoid
      break;

    case STATE_EMERGENCY:
      ignition_enable = 0;
      as_state = AS_STATE_EMERGENCY;
      digitalWrite(SOLENOID_REAR, LOW); // Activate rear solenoid
      digitalWrite(SOLENOID_FRONT, LOW);
      emergency_timestamp = millis(); // Record the time of entering emergency state
      break;

    case STATE_FINISHED:
      // Handle finished state actions if needed
      break;
    }

    // Store current state for change detection
    previous_state = current_state;
  }
}

/**
 * @brief Handle actions specific to the current state
 */
void HandleState(void)
{

  /*if (asms_flag == LOW && current_state > STATE_MISSION_SELECT && current_state != STATE_EMERGENCY)
  {
    ignition_enable = 0;                  // Reset ignition enable flag
    current_state = STATE_MISSION_SELECT; // Transition to mission select state
  }*/

  if (asms_flag == LOW && current_state > STATE_MISSION_SELECT )
  {
    ignition_enable = 0;                  // Reset ignition enable flag
    current_state = STATE_MISSION_SELECT; // Transition to mission select state
  }

  if (res_emergency == 1)
  {
    current_state = STATE_EMERGENCY;
    as_state = AS_STATE_EMERGENCY; // Autonomous system state
    return;
  }

  if (current_state > STATE_INITIAL_SEQUENCE && current_state < STATE_EMERGENCY)
  {
    continuous_monitoring();
  }

  switch (current_state)
  {
  case STATE_INIT:
    // peripheral_init();
    as_state = AS_STATE_OFF; // Autonomous system state
    ignition_enable = 0;     // Reset ignition enable flag
    emergency_flag = 0;      // Reset emergency flag
    ignition_flag = 0;
    asms_flag = 0;
    jetson_mission = MANUAL;
    res_emergency = 0;
    wdt_togle_enable = false;

    // current_state = STATE_INITIAL_SEQUENCE; // Transition to initial sequence state
    current_state = STATE_MISSION_SELECT; // Transition to mission select state
                                          // current_state = STATE_INIT;
    break;

 case STATE_MISSION_SELECT:

    static int last_button = 0;            // Start with LOW (pulldown default)
    static unsigned long ms_last_time = 0; // last timestamp

    if (digitalRead(ASMS) == LOW /*&& !res_active*/)
    {
      uint8_t current_button = digitalRead(MS_BUTTON1); // HIGH when pressed

      // 100 ms debunce
      if (last_button == LOW && current_button == HIGH && (millis() - ms_last_time) >= 100)
      {
        current_mission = (current_mission_t)(((int)current_mission + 1) % 7);
        ms_last_time = millis(); // start new lockout
        Serial.print("Mission changed to: ");
        Serial.println(current_mission);
      }

      last_button = current_button; // remember raw state
    }
    else
    {
      current_state = STATE_INITIAL_SEQUENCE;
      // initial_sequence_state = IGNITON; // Reset initial sequence state
      initial_sequence_state = WDT_TOOGLE_CHECK; // Reset initial sequence state
      // digitalWrite(SOLENOID_FRONT, LOW); // Activate front solenoid
      // digitalWrite(SOLENOID_REAR, LOW); // Activate rear solenoid
      digitalWrite(Debug_LED4, HIGH); // Indicate mission selection
    }
    break;

  case STATE_INITIAL_SEQUENCE:
    initial_sequence(); // Execute initial sequence actions
    break;

  case STATE_EBS_ERROR:
    current_state = STATE_EMERGENCY;
    break;

  case STATE_READY:
    /***TODO: Destava o cao
     *  Solenoids a 0
     *
     * ***/

    break;

  case STATE_DRIVING:
    /**
     * TODO: Release brakes
     * Solenoids a 0
     * AS_state = AS_STATE_DRIVING;
     */

    digitalWrite(SOLENOID_FRONT, HIGH);
    digitalWrite(SOLENOID_REAR, HIGH);
    as_state = AS_STATE_DRIVING;
    break;

  case STATE_EMERGENCY:
    // Handle emergency actions
    digitalWrite(SOLENOID_FRONT, LOW); // Activate front solenoid
    digitalWrite(SOLENOID_REAR, LOW);  // Activate rear solenoid
    emergency_flag = 1; // Set emergency flag
    if (res_emergency == 0 && TANK_PRESSURE_FRONT < 1 && TANK_PRESSURE_REAR < 1 && ignition_flag == 0 && millis() - emergency_timestamp > 9000)
    {
      as_state = AS_STATE_OFF;
      current_state = STATE_INIT;
      Serial2.println("Emergency state timeout, returning to INIT state");
      emergency_flag = 0; // Reset emergency flag
    }
    else
    {
      Serial2.println("Emergency state active, waiting for AS response");
    }

    break;
  case STATE_FINISHED:
    // TODO: Make sue the ca is stopped
    if (rpm_vcu == 0)
    {
      as_state = AS_STATE_FINISHED;
      digitalWrite(SOLENOID_REAR, HIGH); // Activate rear solenoid
      digitalWrite(SOLENOID_FRONT, HIGH);
    }
    break;
    case STATE_WAITING_READY:
    break;
  }
}

/**
 * @brief Initialize peripherals and pins
 */
void peripheral_init()
{
  pinMode(YELLOW_LEDS, OUTPUT);
  pinMode(BLUE_LEDS, OUTPUT);

  pinMode(MS_BUTTON1, INPUT);

  pinMode(MS_LED_TRACKD, OUTPUT);
  pinMode(MS_LED_ACCL, OUTPUT);
  pinMode(MS_LED_SKIDPAD, OUTPUT);
  pinMode(MS_LED_MANUEL, OUTPUT);
  pinMode(MS_LED_INSPCT, OUTPUT);
  pinMode(MS_LED_AUTOCRSS, OUTPUT);
  pinMode(MS_LED_EBS, OUTPUT);
  digitalWrite(MS_LED_TRACKD, 1);
  digitalWrite(MS_LED_ACCL, 1);
  digitalWrite(MS_LED_SKIDPAD, 1);
  digitalWrite(MS_LED_MANUEL, 1);
  digitalWrite(MS_LED_INSPCT, 1);
  digitalWrite(MS_LED_AUTOCRSS, 1);
  digitalWrite(MS_LED_EBS, 1);
  pinMode(AS_SW, INPUT);

  pinMode(HB_LED, OUTPUT);
  pinMode(Debug_LED2, OUTPUT);
  pinMode(Debug_LED3, OUTPUT);
  pinMode(Debug_LED4, OUTPUT);
  pinMode(Debug_LED5, OUTPUT);
  pinMode(Debug_LED6, OUTPUT);

  pinMode(EBS_TANK_PRESSURE_A, INPUT);
  pinMode(EBS_TANK_PRESSURE_B, INPUT);
  pinMode(EBS_VALLVE_A, INPUT);
  pinMode(EBS_VALLVE_B, INPUT);

  pinMode(R2D_PIN, INPUT);

  // pinMode(LED_PIN, OUTPUT);
  pinMode(WDT, OUTPUT);

  pinMode(ASMS, INPUT);
  pinMode(IGN_PIN, INPUT);

  pinMode(SOLENOID_FRONT, OUTPUT);
  pinMode(SOLENOID_REAR, OUTPUT);

  digitalWrite(SOLENOID_FRONT, 0); // 1 equals braking off
  digitalWrite(SOLENOID_REAR, 0);

  pinMode(SDC_FEEDBACK, INPUT);

  Serial2.begin(115200);
  Serial.begin(115200);

  CAN.begin();
  CAN.setBaudRate(1000000); // Set CAN baud rate to 1 Mbps
  CAN.setMaxMB(16);         // Set maximum number of mailboxes
  // CAN.setMB(MB4,RX,STD);
  // CAN.setMB(MB5,RX,STD);
  // CAN.setMBFilter(REJECT_ALL);

  /*CAN.setMBFilter(MB0, AUTONOMOUS_TEMPORARY_JETSON_MS_FRAME_ID);
  CAN.setMBFilter(MB1, AUTONOMOUS_TEMPORARY_AS_STATE_FRAME_ID);
  CAN.setMBFilter(MB2, AUTONOMOUS_TEMPORARY_VCU_HV_FRAME_ID);
  CAN.setMBFilter(MB3, AUTONOMOUS_TEMPORARY_RES_FRAME_ID);
  CAN.setMBFilter(MB4, 0x446);
  CAN.setMBFilter(MB5, 0x546);*/

  CAN.enableMBInterrupts(); // Enable mailbox interrupts added 10 july 2025
  CAN.onReceive(canISR);

  PRESSURE_TIMER.begin(Pressure_readings, 100000); // 100ms

  CAN_TIMER.begin(send_can_msg, 100000); // 100ms

  Serial.println("Peripheral initialization complete");
  digitalWrite(Debug_LED2, 1); // Indicate initialization complete

  // HANDBOOK_MESSAGE_TIMER.begin(send_handbook_variables, 100000); // 100ms
}

void led_heartbit()
{
  if (HeartBit + 500 <= millis())
  {
    digitalWrite(HB_LED, !digitalRead(HB_LED)); // Toggle LED state
    HeartBit = millis();
    Serial.print("current_state: ");
    Serial.println(current_state);
    Serial.print("as_state: ");
    Serial.println(as_state);
    Serial.print("initial_sequence_state: ");
    Serial.println(initial_sequence_state);
    Serial.print("SDC feedback: ");
    Serial.println(digitalRead(SDC_FEEDBACK));
    Serial.print("EBS Tank Pressure rear: ");
    Serial.println(TANK_PRESSURE_REAR);
    Serial.print("EBS Tank Pressure front: ");
    Serial.println(TANK_PRESSURE_FRONT);
    Serial.print("Hydraulic Pressure rear: ");
    Serial.println(HYDRAULIC_PRESSURE_REAR);
    Serial.print("Hydraulic Pressure front: ");
    Serial.println(HYDRAULIC_PRESSURE_FRONT);
  }
}

/**
 * @brief Read pressure sensors and update system state
 */
void Pressure_readings()
{

  EBS_TANK_PRESSURE_A_values[adc_pointer] = analogRead(EBS_TANK_PRESSURE_A);
  EBS_TANK_PRESSURE_B_values[adc_pointer] = analogRead(EBS_TANK_PRESSURE_B);
  adc_pointer++;
  if (adc_pointer >= PRESSURE_READINGS)
  {
    adc_pointer = 0;
  }
  update_median_flag = true; // Set flag to update median values
}

/**
 * @brief Send CAN messages based on system state
 */
void send_can_msg()
{

  uint8_t tx_buffer[8]; // Buffer for CAN message

  CAN_message_t tx_message;

  struct autonomous_temporary_acu_ign_t encoded_ign;
  encoded_ign.ebs_pressure_rear = (uint8_t)(TANK_PRESSURE_FRONT * 10); // Convert to 0.1 bar scale
  encoded_ign.ebs_pressure_front = (uint8_t)(TANK_PRESSURE_REAR * 10); // Convert to 0.1 bar scale
  encoded_ign.ign = ignition_flag;                                     // Set ignition flag
  encoded_ign.asms = asms_flag;                                        // Set ASMS flag
  encoded_ign.emergency = emergency_flag;                              // Set emergency flag

  autonomous_temporary_acu_ign_pack(tx_buffer, &encoded_ign, AUTONOMOUS_TEMPORARY_ACU_IGN_LENGTH);
  tx_message.id = AUTONOMOUS_TEMPORARY_ACU_IGN_FRAME_ID;                  // Set CAN ID
  tx_message.len = AUTONOMOUS_TEMPORARY_ACU_IGN_LENGTH;                   // Set message length
  memcpy(tx_message.buf, tx_buffer, AUTONOMOUS_TEMPORARY_ACU_IGN_LENGTH); // Copy data to CAN message buffer

  CAN.write(tx_message); // Send CAN message

  struct autonomous_temporary_acu_ms_t encoded_mission;
  encoded_mission.mission_select = (uint8_t)current_mission;
  autonomous_temporary_acu_ms_pack(tx_buffer, &encoded_mission, AUTONOMOUS_TEMPORARY_ACU_MS_LENGTH);
  tx_message.id = AUTONOMOUS_TEMPORARY_ACU_MS_FRAME_ID;                  // Set CAN ID
  tx_message.len = AUTONOMOUS_TEMPORARY_ACU_MS_LENGTH;                   // Set message length
  memcpy(tx_message.buf, tx_buffer, AUTONOMOUS_TEMPORARY_ACU_MS_LENGTH); // Copy data to CAN message buffer

  CAN.write(tx_message); // Send CAN message

  struct autonomous_temporary_rd_jetson_t RD_jetson_encode;
  RD_jetson_encode.rd = (as_state == AS_STATE_READY || as_state == AS_STATE_DRIVING) ? 3 : 0; // Set RD value based on current mission
  autonomous_temporary_rd_jetson_pack(tx_buffer, &RD_jetson_encode, AUTONOMOUS_TEMPORARY_RD_JETSON_LENGTH);
  tx_message.id = 0x513;
  tx_message.len = AUTONOMOUS_TEMPORARY_RD_JETSON_LENGTH;                   //
  memcpy(tx_message.buf, tx_buffer, AUTONOMOUS_TEMPORARY_RD_JETSON_LENGTH); // Copy data to CAN message buffer

  CAN.write(tx_message); // Send CAN message
}

void median_pressures()
{

  // Calculate median for tank pressure B
  float sum = 0;
  for (int i = 0; i < PRESSURE_READINGS; i++)
  {
    sum += EBS_TANK_PRESSURE_B_values[i];
  }
  TANK_PRESSURE_FRONT = sum / PRESSURE_READINGS;

  // Store raw voltage for debugging (convert ADC to voltage)
  float rawVoltage = TANK_PRESSURE_FRONT * 3.3 / 1023; // Read raw voltage from the analog pin

  // Use corrected divider value (0.85 instead of 0.66) prev val 0.476
  float actualVoltage = rawVoltage / 0.66;

  TANK_PRESSURE_FRONT = (actualVoltage - 0.5) / 0.4;

  // tank pressure A

  sum = 0;
  for (int i = 0; i < PRESSURE_READINGS; i++)
  {
    sum += EBS_TANK_PRESSURE_A_values[i];
  }
  TANK_PRESSURE_REAR = sum / PRESSURE_READINGS;

  // Store raw voltage for debugging (convert ADC to voltage)
  rawVoltage = TANK_PRESSURE_REAR * 3.3 / 1023; // Read raw voltage from the analog pin

  // Use corrected divider value (0.85 instead of 0.66) prev val 0.476
  actualVoltage = rawVoltage / 0.66;

  // Apply formula ONCE with corrected divider
  TANK_PRESSURE_REAR = (actualVoltage - 0.5) / 0.4;

  // Serial.println("Tank pressure front: " + String(TANK_PRESSURE_FRONT) + " bar");
  // Serial.println("Tank pressure rear: " + String(TANK_PRESSURE_REAR) + " bar");
}

/**
 * @brief CAN receive interrupt callback.
 *
 * When a can message is received, this function is called to process the message.
 * It decodes the message based on its ID and updates the system state accordingly.
 * @note This function is called from the FlexCAN_T4 library's interrupt handler.
 * @param msg The received CAN message
 */
void canISR(const CAN_message_t &msg)
{
  uint16_t aux_brake_p = 0;
  digitalWrite(Debug_LED3, !digitalRead(Debug_LED3)); // Indicate reception of RES message
  switch (msg.id)
  {
  case 0x446:
    dynamics_steering_angle = msg.buf[1] << 8 | msg.buf[0]; // Update steering angle actual
    Steering_angle_actual = (dynamics_steering_angle / 10);
    Serial2.println("Steering angle actual: " + String(Steering_angle_actual) + " degrees in isr");
    Serial2.println("Dynamics steering angle: " + String(dynamics_steering_angle / 10) + " degrees in isr");
    break;

  case 0x546:
    aux_brake_p = (msg.buf[1] << 8 | msg.buf[0]);
    HYDRAULIC_PRESSURE_REAR = aux_brake_p / 10; // Update rear brake pressure
    Brake_pressure_rear = (u_int8_t)HYDRAULIC_PRESSURE_REAR;
    Serial2.println("Rear brake pressure: " + String(Brake_pressure_rear) + " bar in isr");
    break;
    // TODO: Read id 0x556
    //  divide by 10 and store in float

  case AUTONOMOUS_TEMPORARY_JETSON_MS_FRAME_ID:
    jetson_mission = (current_mission_t)msg.buf[0]; // Update mission response from Jetson
    break;

  case AUTONOMOUS_TEMPORARY_RES_FRAME_ID:
    RES_timeout = millis();
    if (msg.buf[0] == 0)
    {
      res_emergency = 1; // Set emergency response flag
    }
    else
    {
      res_emergency = 0; // Reset emergency response flag
    }

    if (!res_active)
    {
      res_active = true; // Set response active flag
    }
    break;

  case AUTONOMOUS_TEMPORARY_VCU_HV_FRAME_ID:
    VCU_timeout = millis(); // Update VCU timeout
    ignition_vcu = (msg.buf[0] == 9) ? 1 : 0; // Update ignition signal from VCU
    HYDRAULIC_PRESSURE_FRONT = msg.buf[1];    // Convert to bar
    // Serial2.println("Hydraulic pressure front: " + String(HYDRAULIC_PRESSURE_FRONT) + " bar in isr");
    break;

  case 0x503:
    JETSON_timeout = millis(); // Update Jetson timeout
    if (current_state != STATE_EMERGENCY)
    {
      as_state = (AS_STATE_t)msg.buf[0]; // Update autonomous system state
    }
    switch (as_state)
    {
    case AS_STATE_OFF:
      current_state = STATE_INIT; // Transition to INIT state
      break;
    case AS_STATE_READY:
      current_state = STATE_READY; // Transition to READY state
      break;
    case AS_STATE_DRIVING:
      current_state = STATE_DRIVING; // Transition to DRIVING state
      break;
    case AS_STATE_EMERGENCY:
      current_state = STATE_EMERGENCY; // Transition to EMERGENCY state
      break;
    case AS_STATE_FINISHED:
      current_state = STATE_FINISHED; // Transition to FINISHED state
      break;
    default:
      break;
    }
    break;

  case 0x456: // Front wheels
    wheel_speed_fl = 0;
    wheel_speed_fr = 0;
    wheel_speed_fl = (uint16_t)msg.buf[0] | ((uint16_t)msg.buf[1] << 8);
    wheel_speed_fl = wheel_speed_fl * 0.1;
    wheel_speed_fr = (uint16_t)msg.buf[2] | ((uint16_t)msg.buf[3] << 8);
    wheel_speed_fr = wheel_speed_fr * 0.1;
    Serial2.println("Wheel speed front: FL = " + String(wheel_speed_fl) + " | FR = " + String(wheel_speed_fr));
    break;

  case 0x556: // Rear wheels
    wheel_speed_rl = 0;
    wheel_speed_rr = 0;
    wheel_speed_rl = (uint16_t)msg.buf[0] | ((uint16_t)msg.buf[1] << 8);
    wheel_speed_rl = wheel_speed_rl * 0.1;
    wheel_speed_rr = (uint16_t)msg.buf[2] | ((uint16_t)msg.buf[3] << 8);
    wheel_speed_rr = wheel_speed_rr * 0.1;
    //Serial.println("Wheel speed rear: RL = " + String(wheel_speed_rl) + " | RR = " + String(wheel_speed_rr));
    break;
  case AUTONOMOUS_TEMPORARY_VCU_RPM_FRAME_ID:
    rpm_vcu = ((msg.buf[1] << 8) | msg.buf[0]);
  break;

  default:
    // Unknown message ID, ignore
    break;
  }
}

void initial_sequence()
{
  switch (initial_sequence_state)
  {
  case WDT_TOOGLE_CHECK:
    if (digitalRead(SDC_FEEDBACK) == LOW)
    {
      initial_sequence_state = WDT_STP_TOOGLE_CHECK;
      wdt_togle_enable = false;    // Disable WDT toggle for initial sequence
      wdt_relay_timout = millis(); // Reset WDT toggle counter
    }
    break;

  case WDT_STP_TOOGLE_CHECK:
    if (SKIP_SDC_FEEDBACK)
    {
      initial_sequence_state = PNEUMATIC_CHECK; // Skip SDC feedback check
      wdt_togle_enable = true;                  // Enable WDT toggle
      break;
    }

    if (digitalRead(SDC_FEEDBACK) == HIGH)
    {
      initial_sequence_state = PNEUMATIC_CHECK;
      wdt_togle_enable = true;
    }
    else
    {
      if (millis() - wdt_relay_timout >= 5000)
      {
        initial_sequence_state = ERROR;
      }
    }
    break;

  case PNEUMATIC_CHECK:
    if (SKIP_PNEUMATIC_CHECK)
    {
      initial_sequence_state = PRESSURE_CHECK1;
      break;
    }

    if (TANK_PRESSURE_REAR > 6.0 && TANK_PRESSURE_FRONT > 6.0)
    {
      if (TANK_PRESSURE_REAR < 10.0 && TANK_PRESSURE_FRONT < 10.0)
      {
        initial_sequence_state = PRESSURE_CHECK1; // Transition to pressure check state
      }
      else
      {
        initial_sequence_state = ERROR; // Transition to pressure check state
      }
    }
    else
    {
      initial_sequence_state = ERROR; // Transition to pressure check state
    }
    break;

  case PRESSURE_CHECK1:
    if (SKIP_PRESSURE_CHECK1)
    {
        initial_sequence_state = IGNITON;
        break;
    }

    if (HYDRAULIC_PRESSURE_FRONT >= 9 * TANK_PRESSURE_FRONT && HYDRAULIC_PRESSURE_REAR >= 3.8 * TANK_PRESSURE_REAR)
    {
      initial_sequence_state = IGNITON;
    }
    else
    {
      Serial2.println("Pressure check failed: Front pressure: " + String(HYDRAULIC_PRESSURE_FRONT) + " bar, Rear pressure: " + String(HYDRAULIC_PRESSURE_REAR) + " bar");
      Serial2.println("Tank pressure front: " + String(TANK_PRESSURE_FRONT) + " bar, Rear pressure: " + String(TANK_PRESSURE_REAR) + " bar");  
      initial_sequence_state = ERROR;
    }

    break;

  case IGNITON:
    ignition_enable = 1; // Enable ignition
     if (SKIP_IGNITION_CHECK)
    {
        //current_state = STATE_READY;
        initial_sequence_state = PRESSURE_CHECK_FRONT;
        pressure_check_delay = millis();
        break;
    }

    if (ignition_vcu == 1 && ignition_flag == 1)
    {
      //current_state = STATE_READY; //no final da initial sequence
      initial_sequence_state = PRESSURE_CHECK_FRONT; // Transition to pressure check state
      pressure_check_delay = millis();               // Reset pressure check delay
    }
    break;

  case PRESSURE_CHECK_REAR:
    digitalWrite(SOLENOID_REAR, HIGH); // Deactivate rear solenoid
    digitalWrite(SOLENOID_FRONT, LOW); // Activate front solenoid
    
    if (SKIP_PRESSURE_REAR_CHECK)
    {
        initial_sequence_state = PRESSURE_CHECK2;
        pressure_check_delay = millis();
        break;
    }

    if (HYDRAULIC_PRESSURE_REAR >= TANK_PRESSURE_REAR * 3 && HYDRAULIC_PRESSURE_FRONT <= 1 && millis() - pressure_check_delay >= 1000)
    {
      initial_sequence_state = PRESSURE_CHECK2;
      pressure_check_delay = millis(); // Reset pressure check delay
    }
    if (millis() - pressure_check_delay >= 5000)
    {                                 // Check if 500 ms has passed
      initial_sequence_state = ERROR; // Transition to error state if pressure check takes too long
      Serial.println("Pressure check failed: Front pressure: " + String(HYDRAULIC_PRESSURE_FRONT) + " bar, Rear pressure: " + String(HYDRAULIC_PRESSURE_REAR) + " bar");
      Serial.println("rear pressure check");
    }
    break;

  case PRESSURE_CHECK_FRONT:
    digitalWrite(SOLENOID_REAR, LOW);   // Deactivate rear solenoid
    digitalWrite(SOLENOID_FRONT, HIGH); // Activate front solenoid
    

    if (SKIP_PRESSURE_FRONT_CHECK)
    {
        initial_sequence_state = PRESSURE_CHECK_REAR;
        pressure_check_delay = millis();
        break;
    }

    if (HYDRAULIC_PRESSURE_FRONT >=  TANK_PRESSURE_FRONT * 9  && HYDRAULIC_PRESSURE_REAR <= 1 && millis() - pressure_check_delay >= 1000)
    {
      // initial_sequence_state = PRESSURE_CHECK_REAR;
      initial_sequence_state = PRESSURE_CHECK_REAR; // Transition to pressure check state
      pressure_check_delay = millis();          // Reset pressure check delay
    }
    if (millis() - pressure_check_delay >= 5000)
    {                                 // Check if 500 ms has passed
      initial_sequence_state = ERROR; // Transition to error state if pressure check takes too long
      Serial.println("Pressure check failed: Front pressure: " + String(HYDRAULIC_PRESSURE_FRONT) + " bar, Rear pressure: " + String(HYDRAULIC_PRESSURE_REAR) + " bar");
      Serial.println("Tank pressure front: " + String(TANK_PRESSURE_FRONT) + " bar, Rear pressure: " + String(TANK_PRESSURE_REAR) + " bar");
      Serial.println("Front pressure check");
    }
    break;

  case PRESSURE_CHECK2:
    digitalWrite(SOLENOID_REAR, LOW);  // Deactivate rear solenoid
    digitalWrite(SOLENOID_FRONT, LOW); // Deactivate front solenoid

    if( SKIP_PRESSURE_CHECK2)
    {
      current_state = STATE_READY; // Transition to ready state
      //initial_sequence_state = STATE_READY; // Reset initial sequence state
      break;
    }

    if (HYDRAULIC_PRESSURE_REAR >= 3 * TANK_PRESSURE_REAR && HYDRAULIC_PRESSURE_FRONT >= 9 * TANK_PRESSURE_FRONT)
    {
      current_state = STATE_WAITING_READY; // Transition to ready state
    }
    if (millis() - pressure_check_delay >= 5000)
    {                                 // Check if 5000 ms has passed
      Serial2.println("Pressure check 2 failed: Front pressure: " + String(HYDRAULIC_PRESSURE_FRONT) + " bar, Rear pressure: " + String(HYDRAULIC_PRESSURE_REAR) + " bar");
      Serial2.println("Tank pressure front: " + String(TANK_PRESSURE_FRONT) + " bar, Rear pressure: " + String(TANK_PRESSURE_REAR) + " bar");
      Serial2.println("Initial sequence error: Pressure check 2 failed or timeout occurred");
      initial_sequence_state = ERROR; // Transition to error state if pressure check takes too long
    }
    break;

  case ERROR:
    current_state = STATE_EBS_ERROR; // Transition to EBS error state
    Serial2.println("Initial sequence error: Pressure check failed or timeout occurred");

    break;

  default:
    Serial.println("Unknown initial sequence state");
    break;
  }
}

/**
 * @brief Debounces and checks the ignition input signal.
 *
 * This function reads the current state of the ignition pin (IGN_PIN) and applies
 * a debounce algorithm to filter out spurious changes due to mechanical switch noise.
 * It updates the ignition_flag based on the debounced state and the ignition_enable flag.
 *
 *@note Variables used:
 *@note - last_debounce_time (static): Stores the last time the ignition input changed, used for debouncing.
 *@note - debounce_delay (const): The debounce interval in milliseconds.
 *@note - current_state: The current raw reading from the ignition pin.
 *@note - last_ign_state (external): The last raw state read from the ignition pin.
 *@note - debounced_ign_state (external): The last debounced state of the ignition pin.
 *@note - ignition_flag (external): Set to 1 if ignition is ON and enabled, otherwise 0.
 *@note - ignition_enable (external): Enables or disables the ignition logic.
 *
 * The function ensures that ignition_flag is set only if the ignition input is HIGH
 * and ignition_enable is true, providing reliable ignition state detection.
 */
void check_ignition()
{
  static unsigned long last_debounce_time = 0;
  const unsigned long debounce_delay = 30; // 30 ms debounce

  uint8_t current_state = digitalRead(IGN_PIN);

  if (current_state != last_ign_state)
  {
    last_debounce_time = millis();
    last_ign_state = current_state;
  }

  if ((millis() - last_debounce_time) > debounce_delay)
  {
    if (debounced_ign_state != current_state)
    {
      debounced_ign_state = current_state;
      ignition_flag = (debounced_ign_state == HIGH) ? 1 : 0;
    }
  }
  ignition_flag = ignition_flag && ignition_enable; // Ensure ignition flag is set only if ignition is enabled
}

/**
 * @brief Controls the state of the YELLOW_LEDS and BLUE_LEDS based on the current as_state.
 *
 * This function manages the visual indication of the system's state by toggling or setting
 * the YELLOW_LEDS and BLUE_LEDS according to the value of the as_state variable. The behavior
 * for each state is as follows:
 * - AS_STATE_OFF: Turns off both YELLOW_LEDS and BLUE_LEDS.
 * - AS_STATE_READY: Turns on YELLOW_LEDS and turns off BLUE_LEDS.
 * - AS_STATE_DRIVING: Toggles YELLOW_LEDS every 500 ms, keeps BLUE_LEDS off.
 * - AS_STATE_EMERGENCY: Toggles BLUE_LEDS every 500 ms, keeps YELLOW_LEDS off.
 * - AS_STATE_FINISHED: Turns off YELLOW_LEDS and turns on BLUE_LEDS.
 * - Default: Turns off both YELLOW_LEDS and BLUE_LEDS.
 *
 * Timing for toggling is managed using ASSI_YELLOW_time and ASSI_BLUE_time variables.
 *
 * @note This function assumes that as_state, ASSI_YELLOW_time, and ASSI_BLUE_time are
 *       defined and accessible in the current scope, and that digitalWrite, digitalRead,
 *       and millis functions are available (e.g., in an Arduino environment).
 */
void ASSI()
{

  switch (as_state)
  {
  case AS_STATE_OFF:
    digitalWrite(YELLOW_LEDS, LOW);
    digitalWrite(BLUE_LEDS, LOW);

    break;
  case AS_STATE_READY:

    digitalWrite(YELLOW_LEDS, HIGH);
    digitalWrite(BLUE_LEDS, LOW);
    break;
  case AS_STATE_DRIVING:
    digitalWrite(BLUE_LEDS, LOW);
    if (millis() - ASSI_YELLOW_time >= 500)
    {
      ASSI_YELLOW_time = millis();
      digitalWrite(YELLOW_LEDS, !digitalRead(YELLOW_LEDS));
    }
    break;
  case AS_STATE_EMERGENCY:
    digitalWrite(YELLOW_LEDS, LOW);
    if (millis() - ASSI_BLUE_time >= 500)
    {
      ASSI_BLUE_time = millis();
      digitalWrite(BLUE_LEDS, !digitalRead(BLUE_LEDS));
    }
    break;
  case AS_STATE_FINISHED:
    digitalWrite(YELLOW_LEDS, LOW);
    digitalWrite(BLUE_LEDS, HIGH);
    break;

  default:
    digitalWrite(YELLOW_LEDS, LOW);
    digitalWrite(BLUE_LEDS, LOW);

    break;
  }
}

/**
 * @brief Updates the mission indicator LEDs based on the current mission state.
 *
 * This function sets the state of each mission status LED (MS_LED1 to MS_LED7)
 * to indicate the currently active mission. Each mission mode corresponds to a unique
 * LED pattern, where one LED is turned on to represent the active mission,
 * and the others are turned off (logic HIGH). If the mission state is not recognized,
 * all LEDs are turned off by default.
 */
void Mission_Indicator()
{
  switch (current_mission)
  {
  case MANUAL:
    digitalWrite(MS_LED_TRACKD, 0);
    digitalWrite(MS_LED_ACCL, 0);
    digitalWrite(MS_LED_SKIDPAD, 0);
    digitalWrite(MS_LED_MANUEL, 1);
    digitalWrite(MS_LED_INSPCT, 0);
    digitalWrite(MS_LED_AUTOCRSS, 0);
    digitalWrite(MS_LED_EBS, 0);
    break;
  case ACCELERATION:
    digitalWrite(MS_LED_TRACKD, 0);
    digitalWrite(MS_LED_ACCL, 1);
    digitalWrite(MS_LED_SKIDPAD, 0);
    digitalWrite(MS_LED_MANUEL, 0);
    digitalWrite(MS_LED_INSPCT, 0);
    digitalWrite(MS_LED_AUTOCRSS, 0);
    digitalWrite(MS_LED_EBS, 0);
    break;
  case SKIDPAD:
    digitalWrite(MS_LED_TRACKD, 0);
    digitalWrite(MS_LED_ACCL, 0);
    digitalWrite(MS_LED_SKIDPAD, 1);
    digitalWrite(MS_LED_MANUEL, 0);
    digitalWrite(MS_LED_INSPCT, 0);
    digitalWrite(MS_LED_AUTOCRSS, 0);
    digitalWrite(MS_LED_EBS, 0);
    break;
  case TRACKDRIVE:
    digitalWrite(MS_LED_TRACKD, 1);
    digitalWrite(MS_LED_ACCL, 0);
    digitalWrite(MS_LED_SKIDPAD, 0);
    digitalWrite(MS_LED_MANUEL, 0);
    digitalWrite(MS_LED_INSPCT, 0);
    digitalWrite(MS_LED_AUTOCRSS, 0);
    digitalWrite(MS_LED_EBS, 0);
    break;
  case EBS_TEST:
    digitalWrite(MS_LED_TRACKD, 0);
    digitalWrite(MS_LED_ACCL, 0);
    digitalWrite(MS_LED_SKIDPAD, 0);
    digitalWrite(MS_LED_MANUEL, 0);
    digitalWrite(MS_LED_INSPCT, 0);
    digitalWrite(MS_LED_AUTOCRSS, 0);
    digitalWrite(MS_LED_EBS, 1);
    break;
  case INSPECTION:
    digitalWrite(MS_LED_TRACKD, 0);
    digitalWrite(MS_LED_ACCL, 0);
    digitalWrite(MS_LED_SKIDPAD, 0);
    digitalWrite(MS_LED_MANUEL, 0);
    digitalWrite(MS_LED_INSPCT, 1);
    digitalWrite(MS_LED_AUTOCRSS, 0);
    digitalWrite(MS_LED_EBS, 0);
    break;
  case AUTOCROSS:
    digitalWrite(MS_LED_TRACKD, 0);
    digitalWrite(MS_LED_ACCL, 0);
    digitalWrite(MS_LED_SKIDPAD, 0);
    digitalWrite(MS_LED_MANUEL, 0);
    digitalWrite(MS_LED_INSPCT, 0);
    digitalWrite(MS_LED_AUTOCRSS, 1);
    digitalWrite(MS_LED_EBS, 0);
    break;
  default:
    digitalWrite(MS_LED_TRACKD, 0);
    digitalWrite(MS_LED_ACCL, 0);
    digitalWrite(MS_LED_SKIDPAD, 0);
    digitalWrite(MS_LED_MANUEL, 0);
    digitalWrite(MS_LED_INSPCT, 0);
    digitalWrite(MS_LED_AUTOCRSS, 0);
    digitalWrite(MS_LED_EBS, 0);
    break;
  }
}

/**
 * @brief Encodes handbook variables for CAN bus transmission.
 * This function prepares the handbook variables related to driving dynamics
 */
void send_handbook_variables()
{

  uint8_t aux_buf = 0;

  // DV driving dynamics 1
  CAN_message_t msg;
  msg.buf[0] = Speed_actual;              // Scale speed actual to 0.5
  msg.buf[1] = Speed_target;              // Scale speed target to 0.5
  msg.buf[2] = Steering_angle_actual * 2; // Scale steering angle actual to 0.5
  msg.buf[3] = Steering_angle_target * 2; // Scale steering angle target to 0.5
  msg.buf[4] = Brake_hydr_actual;         // Scale brake hydraulic actual to 0.5
  msg.buf[5] = Brake_hydr_target;         // Scale brake hydraulic target to 0.5
  msg.buf[6] = Motor_moment_actual;       // Scale motor moment actual to 0.5
  msg.buf[7] = Motor_moment_target;       // Scale motor moment target to 0.5

  msg.id = 0x500; // Set CAN ID for driving dynamics 1
  msg.len = 8;    // Set message length to 8 bytes
  CAN.write(msg); // Send the CAN message

  // DV system status

  // byte 0
  CAN_message_t msg_dv;
  msg_dv.buf[0] = as_status && 0b00000111; // Autonomous system status
  aux_buf = EBS_status << 3;
  msg_dv.buf[0] = msg_dv.buf[0] || aux_buf; // Set EBS status in bits 3-4
  aux_buf = AMI_status << 5;                // set AMI status in bits 5-7
  msg_dv.buf[0] = msg_dv.buf[0] || aux_buf; // Set AMI status in bits 5-7

  // byte 1
  msg_dv.buf[1] = (Steering_state ? 1 : 0);
  aux_buf = ASB_redundancy << 1;            // Set ASB redundancy in bits 1-2
  msg_dv.buf[1] = msg_dv.buf[1] || aux_buf; // Set ASB redundancy in bits 1-2
  aux_buf = Lap_counter << 3;               // Set lap counter in bits 3-6
  msg_dv.buf[1] = msg_dv.buf[1] || aux_buf; // Set lap

  // byte 2
  msg_dv.buf[2] = cones_count_actual; // Set current cones count in byte 2
  // byte 3-4
  msg_dv.buf[3] = cones_count >> 8;
  msg_dv.buf[4] = (cones_count << 8) & 0xFF; // Set total cones count in bytes 3-4

  msg_dv.id = 0x502;
  msg_dv.len = 5;    // Set message length to 5 bytes
  CAN.write(msg_dv); // Send the CAN message

  // ASF signals

  CAN_message_t msg_asf;
  msg_asf.buf[0] = (uint8_t)(TANK_PRESSURE_FRONT * 10);
  msg_asf.buf[1] = (uint8_t)(TANK_PRESSURE_REAR * 10);
  msg_asf.buf[2] = Brake_pressure_front; // Convert to 0.1 bar scale
  msg_asf.buf[3] = Brake_pressure_rear;  // Convert to 0.1 bar scale

  msg_asf.len = 4;    // Set message length to 4 bytes
  msg_asf.id = 0x511; // Set CAN ID for ASF signals
  CAN.write(msg_asf); // Send the CAN message
}

void continuous_monitoring()
{
  bool sdc_opened = digitalRead(SDC_FEEDBACK) == HIGH;
  if (sdc_opened)
  {
    delay(50);
    if (!(HYDRAULIC_PRESSURE_FRONT >= 60 && HYDRAULIC_PRESSURE_FRONT <= 120) || !(HYDRAULIC_PRESSURE_REAR >= 60 && HYDRAULIC_PRESSURE_REAR <= 120))
    {
      current_state = STATE_EBS_ERROR;
    }
    // stop monitoring
    current_state = STATE_INIT;
  }
  else if (!(TANK_PRESSURE_FRONT >= 4 && TANK_PRESSURE_FRONT <= 10) || !(TANK_PRESSURE_REAR >= 4 && TANK_PRESSURE_REAR <= 10))
  {
    current_state = STATE_EBS_ERROR;
  }
  if(current_state == STATE_DRIVING){
    if(millis()- RES_timeout > CAN_TIMEOUT_TIME && millis()- JETSON_timeout > CAN_TIMEOUT_TIME && millis()- VCU_timeout > CAN_TIMEOUT_TIME /*&& millis()- MAXON_timeout > CAN_TIMEOUT_TIME*/)
    {
      current_state = STATE_EMERGENCY;
    }
  }
}<|MERGE_RESOLUTION|>--- conflicted
+++ resolved
@@ -422,7 +422,6 @@
 int16_t rpm_vcu = 0;
 
 
-<<<<<<< HEAD
 
 unsigned long RES_timeout = 0;
 unsigned long JETSON_timeout = 0; // Last time a CAN message was received
@@ -430,8 +429,6 @@
 unsigned long MAXON_timeout = 0; // Last time a CAN message was received
 
 
-=======
->>>>>>> 1d1f2554
 
 void UpdateState(void);
 void HandleState(void);
